--- conflicted
+++ resolved
@@ -8,11 +8,6 @@
 use core::marker::PhantomData;
 use core::mem;
 use core::ptr::NonNull;
-<<<<<<< HEAD
-use core::task::Waker;
-=======
-use core::sync::atomic::Ordering;
->>>>>>> 55669f86
 
 use crate::task::header::Header;
 use crate::task::raw::RawTask;
@@ -118,74 +113,6 @@
 
         unsafe { ((*header).vtable.run)(ptr) }
     }
-<<<<<<< HEAD
-
-    /// Cancels the task.
-    ///
-    /// When canceled, the task won't be scheduled again even if a [`Waker`] wakes it. An attempt
-    /// to run it won't do anything.
-    ///
-    /// [`Waker`]: https://doc.rust-lang.org/std/task/struct.Waker.html
-    pub fn cancel(&self) {
-        let ptr = self.raw_task.as_ptr();
-        let header = ptr as *mut Header;
-
-        unsafe {
-            (*header).cancel();
-        }
-    }
-
-    /// Returns a reference to the tag stored inside the task.
-    pub fn tag(&self) -> &T {
-        let offset = Header::offset_tag::<T>();
-        let ptr = self.raw_task.as_ptr();
-
-        unsafe {
-            let raw = (ptr as *mut u8).add(offset) as *const T;
-            &*raw
-        }
-    }
-
-    /// Converts this task into a raw pointer to the tag.
-    pub fn into_raw(self) -> *const T {
-        let offset = Header::offset_tag::<T>();
-        let ptr = self.raw_task.as_ptr();
-        mem::forget(self);
-
-        unsafe { (ptr as *mut u8).add(offset) as *const T }
-    }
-
-    /// Converts a raw pointer to the tag into a task.
-    ///
-    /// This method should only be used with raw pointers returned from [`into_raw`].
-    ///
-    /// [`into_raw`]: #method.into_raw
-    ///
-    /// # Safety
-    ///
-    /// `ptr` must be non-null.
-    pub unsafe fn from_raw(raw: *const T) -> Task<T> {
-        let offset = Header::offset_tag::<T>();
-        let ptr = (raw as *mut u8).sub(offset) as *mut ();
-
-        Task {
-            raw_task: NonNull::new_unchecked(ptr),
-            _marker: PhantomData,
-        }
-    }
-
-    /// Returns a waker associated with this task.
-    pub fn waker(&self) -> Waker {
-        let ptr = self.raw_task.as_ptr();
-        let header = ptr as *const Header;
-
-        unsafe {
-            let raw_waker = ((*header).vtable.clone_waker)(ptr);
-            Waker::from_raw(raw_waker)
-        }
-    }
-=======
->>>>>>> 55669f86
 }
 
 impl Drop for Task {
